--- conflicted
+++ resolved
@@ -37,11 +37,7 @@
 //-----------------------------------------------------------------------------
 // this is updated by vss.js when building
 
-<<<<<<< HEAD
-const version = '1.14.232'
-=======
 const version = '1.14.234'
->>>>>>> 9b10c094
 
 Exchange.ccxtVersion = version
 

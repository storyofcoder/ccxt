--- conflicted
+++ resolved
@@ -95,29 +95,12 @@
         return this.parseBalance (result);
     }
 
-<<<<<<< HEAD
-    async performOrderBookRequest (symbol, limit = undefined, params = {}) {
-        let response = await this.publicGetOrderBook (this.extend ({
-            'currencyPair': this.marketId (symbol),
-            'groupByPriceLimit': 'False',
-        }, params));
-        let orderbook = response['data'];
-        return orderbook;
-    }
-
-    orderBookExchangeKeys () {
-        return {
-            'price': 'price',
-            'amount': 'amount',
-        };
-=======
     async performOrderBookRequest (market, limit = undefined, params = {}) {
         let orderbook = await this.publicGetOrderBook (this.extend ({
             'currencyPair': market['id'],
             'groupByPriceLimit': 'False',
         }, params));
         return orderbook;
->>>>>>> bc2d492e
     }
 
     async fetchTicker (symbol, params = {}) {
